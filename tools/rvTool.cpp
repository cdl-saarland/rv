/*
 * rvTool.cpp
 *
 *  Created on: Oct 31, 2016
 *      Author: Simon Moll
 */

#include "rvTool.h"

#include <cassert>
#include <iostream>
#include <sstream>

#include "llvm/IR/Constants.h"
#include "llvm/IR/Instructions.h"
#include "llvm/IR/LLVMContext.h"
#include "llvm/IR/Module.h"

#include <llvm/IR/Module.h>
#include <llvm/IRReader/IRReader.h>
#include <llvm/Support/FileSystem.h>
#include <llvm/Support/MemoryBuffer.h>
#include <llvm/Support/SourceMgr.h>

#include <llvm/Analysis/MemoryDependenceAnalysis.h>
#include <llvm/Analysis/ScalarEvolution.h>
#include <llvm/Analysis/TargetLibraryInfo.h>

#include "llvm/Analysis/LoopInfo.h"
#include "llvm/IR/LegacyPassManager.h"
#include "llvm/IR/Verifier.h"
#include "llvm/Passes/PassBuilder.h"
#include "llvm/Transforms/Scalar.h"
#include "llvm/Transforms/Utils.h"
#include "llvm/Transforms/Utils/Cloning.h"

#include "llvm/Support/Compiler.h"
#include "llvm/Support/raw_ostream.h"

#include "ArgumentReader.h"

#include "rv/passes.h"
#include "rv/resolver/resolvers.h"
#include "rv/rv.h"
#include "rv/rvDebug.h"
#include "rv/utils.h"
#include "rv/vectorMapping.h"

#include "rv/region/FunctionRegion.h"
#include "rv/region/LoopRegion.h"
#include "rv/region/Region.h"
#include "rv/vectorizationInfo.h"

#include "rv/analysis/reductionAnalysis.h"
#include "rv/transform/loopExitCanonicalizer.h"
#include "rv/transform/remTransform.h"
#include "rv/transform/singleReturnTrans.h"

using namespace llvm;

static bool OnlyAnalyze = false;

static const char LISTSEPERATOR = '_';
static const char RETURNSHAPESEPERATOR = 'r';

static const char BOTCHAR = 'B';
static const char UNICHAR = 'U';
static const char CONTCHAR = 'C';
static const char STRIDEDCHAR = 'S';
static const char VARCHAR = 'T';

// be verbose (rvTool level only)
static bool verbose = false;
#define IF_VERBOSE if (verbose)

static void fail() LLVM_ATTRIBUTE_NORETURN;

static void fail() {
  std::cerr << '\n';
  assert(false);
  exit(-1);
}

template <class... Args> static void fail(std::string arg, Args... rest) {
  std::cerr << arg;
  fail(rest...);
}

Module *createModuleFromFile(const std::string &fileName,
                             LLVMContext &context) {
  SMDiagnostic diag;
  auto modPtr = llvm::parseIRFile(fileName, diag, context);
  return modPtr.release();
}

void writeModuleToFile(Module *mod, const std::string &fileName) {
  assert(mod);
  std::error_code EC;
  raw_fd_ostream file(fileName, EC);
  mod->print(file, nullptr);
  if (EC) {
    fail("ERROR: printing module to file failed: ", EC.message());
  }
  file.close();
}

void normalizeFunction(Function &F) {
  legacy::FunctionPassManager FPM(F.getParent());
  FPM.add(rv::createCNSPass());
  FPM.add(createPromoteMemoryToRegisterPass());
  FPM.add(createLoopSimplifyPass());
  FPM.add(createLCSSAPass());
  FPM.run(F);

  rv::FunctionRegion funcRegion(F);
  rv::Region regWrapper(funcRegion);
  rv::SingleReturnTrans::run(regWrapper);
}

<<<<<<< HEAD
void
vectorizeLoop(Function& parentFn, Loop& loop, uint vectorWidth, LoopInfo& loopInfo,
              DominatorTree& domTree, PostDominatorTree& postDomTree)
{
    // assert: function is already normalized
    Module& mod = *parentFn.getParent();


    // set up analysis infrastructure
    FunctionAnalysisManager fam;
    ModuleAnalysisManager mam;

    PassBuilder PB;
    PB.registerFunctionAnalyses(fam);
    PB.registerModuleAnalyses(mam);

    // query LLVM passes
    TargetIRAnalysis irAnalysis;
    TargetTransformInfo tti = irAnalysis.run(parentFn, fam);
    TargetLibraryAnalysis libAnalysis;
    TargetLibraryInfo tli = libAnalysis.run(*parentFn.getParent(), mam);

    ScalarEvolutionAnalysis seAnalysis;
    ScalarEvolution SE = seAnalysis.run(parentFn, fam);


    // set-up for loop vectorization
    rv::VectorMapping targetMapping(&parentFn, &parentFn, vectorWidth);

    rv::ReductionAnalysis reductionAnalysis(parentFn, loopInfo);
    reductionAnalysis.analyze(loop);

    auto * preHeader = loop.getLoopPreheader();

    ValueSet uniOverrides;
    rv::RemainderTransform remTrans(parentFn, domTree, postDomTree, loopInfo, reductionAnalysis);
    auto * preparedLoop = remTrans.createVectorizableLoop(loop, uniOverrides, vectorWidth, vectorWidth);

    if (!preparedLoop) {
      fail("remTrans could not transform to a vectorizable loop.");
    }
=======
void vectorizeLoop(Function &parentFn, Loop &loop, unsigned vectorWidth,
                   LoopInfo &loopInfo, DominatorTree &domTree,
                   PostDominatorTree &postDomTree) {
  // assert: function is already normalized
  Module &mod = *parentFn.getParent();

  // set up analysis infrastructure
  FunctionAnalysisManager fam;
  ModuleAnalysisManager mam;

  PassBuilder PB;
  PB.registerFunctionAnalyses(fam);
  PB.registerModuleAnalyses(mam);

  // query LLVM passes
  TargetIRAnalysis irAnalysis;
  TargetTransformInfo tti = irAnalysis.run(parentFn, fam);
  TargetLibraryAnalysis libAnalysis;
  TargetLibraryInfo tli = libAnalysis.run(*parentFn.getParent(), mam);

  ScalarEvolutionAnalysis seAnalysis;
  ScalarEvolution SE = seAnalysis.run(parentFn, fam);

  // set-up for loop vectorization
  rv::ReductionAnalysis reductionAnalysis(parentFn, loopInfo);
  reductionAnalysis.analyze(loop);

  ValueSet uniOverrides;
  rv::RemainderTransform remTrans(parentFn, domTree, postDomTree, loopInfo,
                                  reductionAnalysis);
  auto *preparedLoop = remTrans.createVectorizableLoop(
      loop, uniOverrides, vectorWidth, vectorWidth);

  if (!preparedLoop) {
    fail("remTrans could not transform to a vectorizable loop.");
  }
>>>>>>> 0e30949b

  // configure RV
  rv::Config config;
  config.useSLEEF = true;
  config.print(outs());

  // setup region
  rv::LoopRegion loopRegionImpl(*preparedLoop);
  rv::Region loopRegion(loopRegionImpl);
  rv::VectorizationInfo vecInfo(parentFn, vectorWidth, loopRegion);

  rv::PlatformInfo platInfo(mod, &tti, &tli);

  MemoryDependenceAnalysis mdAnalysis;
  MemoryDependenceResults MDR = mdAnalysis.run(parentFn, fam);

  // link in SIMD library
  addSleefResolver(config, platInfo, 35);
  // vectorize recursively
  addRecursiveResolver(config, platInfo);

  // Check reduction patterns of vector loop phis
  // configure initial shape for induction variable
  for (auto &inst : *preparedLoop->getHeader()) {
    auto *phi = dyn_cast<PHINode>(&inst);
    if (!phi)
      continue;

    IF_VERBOSE { errs() << "loopVecPass: header phi  " << *phi << " : "; }

    rv::StridePattern *pat = reductionAnalysis.getStrideInfo(*phi);
    rv::VectorShape phiShape;
    if (pat) {
      IF_VERBOSE { pat->dump(); }
      phiShape = pat->getShape(vectorWidth);

    } else {
      rv::Reduction *redInfo = reductionAnalysis.getReductionInfo(*phi);

      if (!redInfo) {
        errs() << "\n\tskip: unrecognized phi use in vector loop "
               << preparedLoop->getName() << "\n";
        fail();
      } else {
        IF_VERBOSE { redInfo->dump(); }
        phiShape = redInfo->getShape(vectorWidth);
      }
    }

    IF_VERBOSE {
      errs() << "header phi " << phi->getName() << " has shape "
             << phiShape.str() << "\n";
    }

    if (phiShape.isDefined()) {
      vecInfo.setPinnedShape(*phi, phiShape);
    }
  }

  // set uniform overrides
  IF_VERBOSE { errs() << "-- Setting remTrans uni overrides --\n"; }
  for (auto *val : uniOverrides) {
    IF_VERBOSE { errs() << "- " << *val << "\n"; }
    vecInfo.setPinnedShape(*val, rv::VectorShape::uni());
  }

  rv::VectorizerInterface vectorizer(platInfo, config);

  // early math func lowering
  vectorizer.lowerRuntimeCalls(vecInfo, loopInfo);
  domTree.recalculate(parentFn);
  postDomTree.recalculate(parentFn);

  loopInfo.print(errs());
  loopInfo.verify(domTree);

  // vectorizationAnalysis
  vectorizer.analyze(vecInfo, domTree, postDomTree, loopInfo);

  if (OnlyAnalyze) {
    vecInfo.print(outs());
    return;
  }

<<<<<<< HEAD
    // cleanup
    vectorizer.finalize();

  // insert vector-length update
    auto * lvlFunc = Intrinsic::getDeclaration(&platformInfo.getModule(), Intrinsic::ve_lvl, {});
    IRBuilder<> builder(preHeader->getFirstNonPHI());
    builder.CreateCall(lvlFunc, builder.getInt32(256));
=======
  // control conversion
  vectorizer.linearize(vecInfo, domTree, postDomTree, loopInfo);
  // if (!maskEx) fail("mask generation failed.");

  DominatorTree domTreeNew(
      *vecInfo.getMapping()
           .scalarFn); // Control conversion does not preserve the domTree so we
                       // have to rebuild it for now
  bool vectorizeOk =
      vectorizer.vectorize(vecInfo, domTreeNew, loopInfo, SE, MDR, nullptr);
  if (!vectorizeOk)
    fail("vector code generation failed");

  // cleanup
  vectorizer.finalize();
>>>>>>> 0e30949b
}

// Use case: Outer-loop Vectorizer
void vectorizeFirstLoop(Function &parentFn, unsigned vectorWidth) {
  // normalize
  normalizeFunction(parentFn);

  // build Analysis
  DominatorTree domTree(parentFn);

  // normalize loop exits
  {
    LoopInfo loopInfo(domTree);
    LoopExitCanonicalizer canonicalizer(loopInfo);
    canonicalizer.canonicalize(parentFn);
    domTree.recalculate(parentFn);
  }

  // compute actual analysis structures
  LoopInfo loopInfo(domTree);

  if (loopInfo.begin() == loopInfo.end()) {
    return;
  }

  // post dom
  PostDominatorTree postDomTree;
  postDomTree.recalculate(parentFn);

  // dump normalized function
  IF_VERBOSE {
    errs() << "-- normalized functions --\n";
    parentFn.print(errs());
  }

  auto *firstLoop = *loopInfo.begin();
  vectorizeLoop(parentFn, *firstLoop, vectorWidth, loopInfo, domTree,
                postDomTree);

  // mark region
  // run RV
  // replace stride
}
using ShapeMap = std::map<std::string, rv::VectorShape>;

// Use case: Whole-Function Vectorizer
void vectorizeFunction(rv::VectorMapping &vectorizerJob, ShapeMap extraShapes) {
  Function *scalarFn = vectorizerJob.scalarFn;
  Module &mod = *scalarFn->getParent();

  FunctionAnalysisManager fam;
  ModuleAnalysisManager mam;

  // platform API
  TargetIRAnalysis irAnalysis;
  TargetTransformInfo tti = irAnalysis.run(*scalarFn, fam);
  TargetLibraryAnalysis libAnalysis;
  TargetLibraryInfo tli = libAnalysis.run(mod, mam);
  rv::PlatformInfo platInfo(mod, &tti, &tli);

  // clone source function for transformations
  ValueToValueMapTy valueMap;
  Function *scalarCopy = CloneFunction(scalarFn, valueMap, nullptr);

  // emit a rv_entry_mask call to get a hold off the "future" function entry
  // mask (which will ultimately be available as a function argument in the
  // vectorized function we are about to generate).
  if (vectorizerJob.maskPos >= 0) {
    MaterializeEntryMask(*scalarCopy, platInfo);
  }

  assert(scalarCopy);
  scalarCopy->setCallingConv(scalarFn->getCallingConv());
  scalarCopy->setAttributes(scalarFn->getAttributes());
  scalarCopy->setAlignment(scalarFn->getAlignment());
  scalarCopy->setLinkage(GlobalValue::InternalLinkage);
  scalarCopy->setName(scalarFn->getName() + ".vectorizer.tmp");

  // normalize
  normalizeFunction(*scalarCopy);

  // setup LLVM analysis infrastructure
  PassBuilder PB;
  PB.registerFunctionAnalyses(fam);
  PB.registerModuleAnalyses(mam);

  // configure RV
  rv::Config config;
  config.useSLEEF = true;
  config.print(outs());

  // link in SIMD library
  addSleefResolver(config, platInfo, 35);
  // vectorize recursively
  addRecursiveResolver(config, platInfo);

  rv::VectorizerInterface vectorizer(platInfo, config);

  // set-up vecInfo overlay and define vectorization job (mapping)
  rv::VectorMapping targetMapping = vectorizerJob;
  targetMapping.scalarFn = scalarCopy;
  rv::FunctionRegion funcRegion(*scalarCopy);
  rv::Region funcRegionWrapper(funcRegion);
  rv::VectorizationInfo vecInfo(funcRegionWrapper, targetMapping);

  // transfer extra shapes
  for (auto &it : extraShapes) {
    auto name = it.first;
    auto shape = it.second;

    auto *gv = mod.getGlobalVariable(name);
    auto *vecFun = mod.getFunction(name);

    if (vecFun) {
      // interpret <shape> as result shape
      rv::VectorMapping vecFuncMap(vecFun, vecFun, 0, rv::CallPredicateMode::SafeWithoutPredicate);
      vecFuncMap.resultShape = shape;
      platInfo.addMapping(vecFuncMap);
      outs() << "rvTool func mapping: ";
      vecFuncMap.print(outs());

    } else if (gv) {
      // interpret <shape> as shape of gvar address
      vecInfo.setPinnedShape(*gv, shape);
    }
  }

  // build Analysis
  DominatorTree domTree(*scalarCopy);
  // normalize loop exits
  {
    LoopInfo loopInfo(domTree);
    LoopExitCanonicalizer canonicalizer(loopInfo);
    canonicalizer.canonicalize(*scalarCopy);
    domTree.recalculate(*scalarCopy);
  }

  LoopInfo loopInfo(domTree);

  ScalarEvolutionAnalysis seAnalysis;
  ScalarEvolution SE = seAnalysis.run(*scalarCopy, fam);

  MemoryDependenceAnalysis mdAnalysis;
  MemoryDependenceResults MDR = mdAnalysis.run(*scalarCopy, fam);

  // post dom
  PostDominatorTree postDomTree;
  postDomTree.recalculate(*scalarCopy);

  // Control Dependence Graph

  // dump normalized function
  IF_VERBOSE {
    errs() << "-- normalized functions --\n";
    scalarCopy->print(errs());
  }

  // early math func lowering
  vectorizer.lowerRuntimeCalls(vecInfo, loopInfo);
  domTree.recalculate(*scalarCopy);
  postDomTree.recalculate(*scalarCopy);

  loopInfo.print(errs());
  loopInfo.verify(domTree);

  // vectorizationAnalysis
  vectorizer.analyze(vecInfo, domTree, postDomTree, loopInfo);
  if (OnlyAnalyze) {
    vecInfo.print(outs());
    return;
  }

  // mask generator
  vectorizer.linearize(vecInfo, domTree, postDomTree, loopInfo);
  // if (!maskEx) fail("mask generation failed.");

  // Control conversion does not preserve the domTree so we have to rebuild it
  // for now
  DominatorTree domTreeNew(*vecInfo.getMapping().scalarFn);
  bool vectorizeOk =
      vectorizer.vectorize(vecInfo, domTreeNew, loopInfo, SE, MDR, nullptr);
  if (!vectorizeOk)
    fail("vector code generation failed.");

  // cleanup
  vectorizer.finalize();

  scalarCopy->eraseFromParent();
}

unsigned readNumber(std::stringstream &shapeText) {
  unsigned number;
  shapeText >> number;
  assert(!shapeText.fail() && "expected a number!");
  return number;
}

unsigned decodeAlignment(std::stringstream &shapeText) {
  if (shapeText.get() != 'a')
    return shapeText.unget(), 1U; // expect 'a' or rollback, return 1

  return readNumber(shapeText);
}

template <typename Elem_Reader_t>
void readList(int sep, std::stringstream &listText, Elem_Reader_t reader) {
  bool next;
  do {
    reader(listText); // read one element
    int c = listText.peek();
    next = c == sep; // check if the list ends here
    if (next)
      listText.ignore(1); // skip seperator
  } while (next);
}
#if 0
template <char SEPERATOR, typename Elem_t, typename Elem_Reader_t, typename ... ReaderArgTypes>
void readList(std::stringstream& listText,
              std::vector<Elem_t>& vec,
              Elem_Reader_t reader,
              ReaderArgTypes... args)
{
    bool next;
    do {
        vec.push_back(reader(listText, args...));  // read one element
        int c = listText.peek();
        next = c == SEPERATOR;            // check if the list ends here
        if (next) listText.ignore(1);     // skip seperator
    } while (next);
}
#endif

rv::VectorShape decodeShape(std::stringstream &shapestream) {
  int c = shapestream.get();

  if (c == BOTCHAR)
    return rv::VectorShape::undef();

  unsigned alignment = decodeAlignment(shapestream);

  if (c == CONTCHAR)
    return rv::VectorShape::cont(alignment);
  else if (c == VARCHAR)
    return rv::VectorShape::varying(alignment);
  else if (c == UNICHAR)
    return rv::VectorShape::uni(alignment);

  unsigned stridedOf = readNumber(shapestream);

  if (c == STRIDEDCHAR)
    return rv::VectorShape::strided(stridedOf, alignment);

  fail("Expected stride specifier.");
}

static void PrintHelp() {
  std::cerr << "RV command line tool (rvTool)\n"
            << "No operation specified (-wfv,-loopvec,-normalize,-lower)\n"
            << "-i MODULE [-k KERNELNAME] [-t TARGET_DECL] [-normalize] "
               "[-lower] [-v] "
            << "[-o OUTPUT_LL] [-w 8] [-s SHAPES] [-x GV_SHAPES]\n"
            << "commands:\n"
            << "-wfv/-loopvec : vectorize a whole-function or an outer loop\n"
            << "-analyze      : normalize, print vectorization analysis "
               "results and exit.\n"
            << "-lower-func   : lower predicate intrinsics in scalar kernel.\n"
            << "-lower        : lower predicate intrinsics in entire module.\n"
            << "-normalize    : normalize kernel and quit.\n"
            << "options:\n"
            << "-i MODULE     : LLVM input module.\n"
            << "-o MODULE     : LLVM output module.\n"
            << "-k KERNEL     : name of the function to vectorize/function "
               "with loop to vectorize.\n"
            << "-t DECL       : target SIMD declaration (WFV mode only, will "
               "be auto generated if missing).\n"
            << "-s SHAPES     : WFV argument shapes.\n"
            << "-m MaskPos    : (wfv only) mask argument position.\n"
            << "-x GVSHAPES   : comma-separated list of global value and "
               "function-return shapes, e.g. \"gvar=C,func=S4\".\n"
            << "-w WIDTH      : vectorization factor.\n"
            << "-v            : enable verbose output (rvTool level output).\n";
}

int main(int argc, char **argv) {
  ArgumentReader reader(argc, argv);

  std::string inFile;
  bool hasFile = reader.readOption<std::string>("-i", inFile);

  std::string kernelName;
  bool hasKernelName = reader.readOption<std::string>("-k", kernelName);

  OnlyAnalyze = reader.hasOption("-analyze"); // global
  bool wfvMode = reader.hasOption("-wfv");
  bool loopVecMode = reader.hasOption("-loopvec");

  std::string targetDeclName;
  bool hasTargetDeclName = reader.readOption<std::string>("-t", targetDeclName);

  bool lowerIntrinsicsFunc = reader.hasOption("-lower-func");
  bool lowerIntrinsicsMod = reader.hasOption("-lower");
  int maskPos = -1;
  reader.readOption<int>("-m", maskPos);

  std::string outFile;
  bool hasOutFile = reader.readOption<std::string>("-o", outFile);

  bool runNormalize = reader.hasOption("-normalize");

  // verbose debug output (rvTool level)
  verbose = reader.hasOption("-v");

  if (!hasFile) {
    PrintHelp();
    return -1;
  }

  LLVMContext context;

  // Load module
  llvm::Module *mod = createModuleFromFile(inFile, context);
  if (!mod) {
    errs() << "Could not load module " << inFile << ". Aborting!\n";
    return 1;
  }

  bool broken = verifyModule(*mod, &errs());
  if (broken) {
    errs() << "Broken module!\n";
    return 1;
  }

  bool finish = false;

  // run normalization and quit
  if (runNormalize) {
    for (auto &func : *mod) {
      normalizeFunction(func);
      bool broken = verifyFunction(func, &errs());
      if (broken) {
        errs() << func.getName() << "\n";
        fail("Function broken");
        return -1;
      }
    }

    finish = true;
  }

  // parse additional global variable shapes "-x gvName=shape,gvName2=shape2"
  ShapeMap shapeMap;
  std::string extraShapeText;
  if (reader.readOption<std::string>("-x", extraShapeText)) {
    std::stringstream shapeStream(extraShapeText);
    readList(',', shapeStream, [&shapeMap](std::stringstream &in) {
      std::string gvName, shapeText;
      if (!std::getline(in, gvName, '=')) {
        fail("could not parse global variable shape!");
      }
      rv::VectorShape gvShape = decodeShape(in);
      shapeMap[gvName] = gvShape;
      std::cerr << "USER SHAPE " << gvName << " set to " << gvShape.str()
                << "\n";
    });
  }

  // TODO factor out
  if (!finish) {
    // WFV / loopVec mode
    if (!hasKernelName) {
      std::cerr << "kernel name argument missing!\n";
      return -1;
    }

    llvm::Function *scalarFn = mod->getFunction(kernelName);
    if (!scalarFn) {
      return 2;
    }
    // initialize argument mapping
    // first arg cons, all others uniform mapping
    // TODO apply user mappings

    rv::VectorShape resShape;
    rv::VectorShapeVec argShapes;
    std::string shapeText;
    if (reader.readOption<std::string>("-s", shapeText)) {
      std::stringstream shapestream(shapeText);
      // allow functions without arguments
      if (shapestream.peek() != 'r') {
        readList<>(LISTSEPERATOR, shapestream,
                   [&argShapes](decltype(shapestream) &in) {
                     argShapes.push_back(decodeShape(in));
                   });
      }

      // fail on excessive specification
      if (argShapes.size() > scalarFn->arg_size()) {
        fail("too many arg shapes specified");
      }

      // pad with uniform shapes
      while (argShapes.size() < scalarFn->arg_size()) {
        argShapes.push_back(rv::VectorShape::uni());
      }

      if (shapestream.peek() != EOF) { // return shape
        if (shapestream.get() != RETURNSHAPESEPERATOR)
          fail("expected return shape");
        resShape = decodeShape(shapestream);
      }

    } else {
      for (auto &it : scalarFn->args()) {
        (void)it;
        argShapes.push_back(rv::VectorShape::uni());
      }
    }

    unsigned vectorWidth = reader.getOption<unsigned>("-w", 8);

    if (wfvMode) {

      // Create simd decl
      Function *vectorFn = nullptr;
      if (!hasTargetDeclName) {
        vectorFn = rv::createVectorDeclaration(*scalarFn, resShape, argShapes,
                                               vectorWidth, maskPos);
      } else {
        vectorFn = mod->getFunction(targetDeclName);
        // TODO verify shapes
        if (!vectorFn) {
          llvm::errs() << "Target declaration " << targetDeclName
                       << " not found. Aborting!\n";
          return 3;
        }
      }
      assert(vectorFn);

      auto predMode = maskPos >= 0 ? rv::CallPredicateMode::PredicateArg : rv::CallPredicateMode::SafeWithoutPredicate;
      rv::VectorMapping vectorizerJob(scalarFn, vectorFn, vectorWidth, maskPos,
                                      resShape, argShapes, predMode);

      // Vectorize
      IF_VERBOSE errs() << "\nVectorizing kernel \""
                        << vectorizerJob.scalarFn->getName()
                        << "\" into declaration \""
                        << vectorizerJob.vectorFn->getName()
                        << "\" with vector size " << vectorizerJob.vectorWidth
                        << "... \n";

      vectorizeFunction(vectorizerJob, shapeMap);

    } else if (loopVecMode) {
      vectorizeFirstLoop(*scalarFn, vectorWidth);
    }

    if (lowerIntrinsicsFunc) {
      IF_VERBOSE errs() << "Lowering intrinsics in function "
                        << scalarFn->getName() << "\n";
      rv::lowerIntrinsics(*scalarFn);
    } else if (lowerIntrinsicsMod) {
      IF_VERBOSE errs() << "Lowering intrinsics in module\n";
      rv::lowerIntrinsics(*mod);
    }

  } // !finish

  if (OnlyAnalyze)
    return 0;

  // output
  if (hasOutFile) {
    writeModuleToFile(mod, outFile);
    IF_VERBOSE errs() << "Final module written to \"" << outFile << "\"\n";
  } else {
    mod->print(llvm::outs(), nullptr, false, true);
  }

  return 0;
}<|MERGE_RESOLUTION|>--- conflicted
+++ resolved
@@ -117,49 +117,6 @@
   rv::SingleReturnTrans::run(regWrapper);
 }
 
-<<<<<<< HEAD
-void
-vectorizeLoop(Function& parentFn, Loop& loop, uint vectorWidth, LoopInfo& loopInfo,
-              DominatorTree& domTree, PostDominatorTree& postDomTree)
-{
-    // assert: function is already normalized
-    Module& mod = *parentFn.getParent();
-
-
-    // set up analysis infrastructure
-    FunctionAnalysisManager fam;
-    ModuleAnalysisManager mam;
-
-    PassBuilder PB;
-    PB.registerFunctionAnalyses(fam);
-    PB.registerModuleAnalyses(mam);
-
-    // query LLVM passes
-    TargetIRAnalysis irAnalysis;
-    TargetTransformInfo tti = irAnalysis.run(parentFn, fam);
-    TargetLibraryAnalysis libAnalysis;
-    TargetLibraryInfo tli = libAnalysis.run(*parentFn.getParent(), mam);
-
-    ScalarEvolutionAnalysis seAnalysis;
-    ScalarEvolution SE = seAnalysis.run(parentFn, fam);
-
-
-    // set-up for loop vectorization
-    rv::VectorMapping targetMapping(&parentFn, &parentFn, vectorWidth);
-
-    rv::ReductionAnalysis reductionAnalysis(parentFn, loopInfo);
-    reductionAnalysis.analyze(loop);
-
-    auto * preHeader = loop.getLoopPreheader();
-
-    ValueSet uniOverrides;
-    rv::RemainderTransform remTrans(parentFn, domTree, postDomTree, loopInfo, reductionAnalysis);
-    auto * preparedLoop = remTrans.createVectorizableLoop(loop, uniOverrides, vectorWidth, vectorWidth);
-
-    if (!preparedLoop) {
-      fail("remTrans could not transform to a vectorizable loop.");
-    }
-=======
 void vectorizeLoop(Function &parentFn, Loop &loop, unsigned vectorWidth,
                    LoopInfo &loopInfo, DominatorTree &domTree,
                    PostDominatorTree &postDomTree) {
@@ -196,7 +153,6 @@
   if (!preparedLoop) {
     fail("remTrans could not transform to a vectorizable loop.");
   }
->>>>>>> 0e30949b
 
   // configure RV
   rv::Config config;
@@ -281,15 +237,6 @@
     return;
   }
 
-<<<<<<< HEAD
-    // cleanup
-    vectorizer.finalize();
-
-  // insert vector-length update
-    auto * lvlFunc = Intrinsic::getDeclaration(&platformInfo.getModule(), Intrinsic::ve_lvl, {});
-    IRBuilder<> builder(preHeader->getFirstNonPHI());
-    builder.CreateCall(lvlFunc, builder.getInt32(256));
-=======
   // control conversion
   vectorizer.linearize(vecInfo, domTree, postDomTree, loopInfo);
   // if (!maskEx) fail("mask generation failed.");
@@ -305,7 +252,11 @@
 
   // cleanup
   vectorizer.finalize();
->>>>>>> 0e30949b
+
+  // insert vector-length update
+  auto * lvlFunc = Intrinsic::getDeclaration(&platformInfo.getModule(), Intrinsic::ve_lvl, {});
+  IRBuilder<> builder(preHeader->getFirstNonPHI());
+  builder.CreateCall(lvlFunc, builder.getInt32(256));
 }
 
 // Use case: Outer-loop Vectorizer
