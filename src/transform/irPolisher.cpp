//===- src/transform/irPolisher.cpp - IR-level intrinsic selection --*- C++ -*-===//
//
// Part of the RV Project, under the Apache License v2.0 with LLVM Exceptions.
// See https://llvm.org/LICENSE.txt for license information.
// SPDX-License-Identifier: Apache-2.0 WITH LLVM-exception
//
//===----------------------------------------------------------------------===//
//

#include "llvm/Transforms/Utils/ValueMapper.h"
#include "llvm/Transforms/Utils/BasicBlockUtils.h"

#include "llvm/Analysis/ValueTracking.h"
#include "llvm/Transforms/Scalar.h"
#include "llvm/Transforms/AggressiveInstCombine/AggressiveInstCombine.h"

#include "llvm/IR/IntrinsicsX86.h"
#include "llvm/IR/Instructions.h"
#include "llvm/IR/InstIterator.h"
#include "llvm/IR/IRBuilder.h"
#include "llvm/IR/Intrinsics.h"
#include "llvm/IR/PassManager.h"
#include "llvm/IR/PatternMatch.h"
#include "llvm/Passes/PassBuilder.h"

#include "rv/transform/irPolisher.h"
#include "report.h"

#include "rv/LinkAllPasses.h"
#include "rv/passes.h"
#include "rv/config.h"

#include "rvConfig.h"


using namespace llvm;
using namespace rv;

static const Type*
GetVectorElementType(const Type* Ty) {
  return cast<FixedVectorType>(Ty)->getElementType();
}

static unsigned
GetVectorNumElements(const Type* Ty) {
  return cast<FixedVectorType>(Ty)->getNumElements();
}

static Value* getNotArgument(const llvm::Value* value) {
    using namespace llvm::PatternMatch;
    llvm::Value* arg;
    return match(value, m_Not(m_Value(arg))) ? arg : nullptr;
}

void IRPolisher::enqueueInst(llvm::Instruction* inst, unsigned bitWidth) {
  ExtInst extInst(inst, bitWidth);
  if (visitedInsts.find(extInst) == visitedInsts.end())
    queue.emplace(extInst);
}

bool IRPolisher::isBooleanVector(const Type *type) {
  auto vectorType = dyn_cast<VectorType>(type);
  return vectorType && vectorType->getElementType() == Type::getInt1Ty(vectorType->getContext());
}

bool IRPolisher::isNot(const llvm::Value *value) {
    auto binOp = llvm::dyn_cast<BinaryOperator>(value);
    return binOp && binOp->getOpcode() == llvm::Instruction::Xor &&
           ((llvm::isa<llvm::Constant>(binOp->getOperand(0)) &&
             llvm::cast<llvm::Constant>(binOp->getOperand(0))->isAllOnesValue()) ||
            (llvm::isa<llvm::Constant>(binOp->getOperand(1)) &&
             llvm::cast<llvm::Constant>(binOp->getOperand(1))->isAllOnesValue()));
}

bool IRPolisher::canReplaceInst(llvm::Instruction *inst, unsigned& bitWidth) {
  auto instTy = inst->getType();
  if (!instTy->isVectorTy()) return false;
  if (!isa<CmpInst>(inst)) return false;

  // Only support for SSE/AVX with 32 or 64-bit floats
  auto vecLen = GetVectorNumElements(instTy);
  if (vecLen != 2 && vecLen != 4 && vecLen != 8) return false;

  bitWidth = inst->getOperand(0)->getType()->getScalarSizeInBits();
  if (vecLen * bitWidth != 128 &&
      vecLen * bitWidth != 256)
    return false;

  return true;
}

inline bool startsWith(const char* str1, const char* str2) {
  return !strncmp(str1, str2, strlen(str2));
}

Value *IRPolisher::mapIntrinsicCall(llvm::IRBuilder<>& builder, llvm::CallInst* callInst, unsigned bitWidth) {
  if (!callInst->getCalledFunction()) return nullptr;
  auto callee = callInst->getCalledFunction();
  auto isReduceOr = startsWith(callee->getName().data(), "rv_reduce_or");
  auto isReduceAnd = startsWith(callee->getName().data(), "rv_reduce_and");
  if (isReduceOr || isReduceAnd) {
    // Use the PTEST instruction for boolean reductions
    auto newArg = getMaskForValueOrInst(builder, callInst->getArgOperand(0), bitWidth);

    auto vecLen = GetVectorNumElements(newArg->getType());
    auto destTy = FixedVectorType::get(builder.getIntNTy(64), bitWidth * vecLen / 64);

    bool useNot = false;
    Value * left = nullptr, * right = nullptr;
    if (auto binOp = dyn_cast<BinaryOperator>(newArg)) {
      if (binOp->getOpcode() == Instruction::And) {
        // Fold PTEST(AND(x, y)) and PTEST(AND(NOT(x), y))
        left = binOp->getOperand(0);
        right = binOp->getOperand(1);

        if (isReduceOr) {
          if (isNot(left)) {
            left = getNotArgument(left);
            useNot = true;
          }
          if (!useNot && isNot(right)) {
            right = getNotArgument(right);
            std::swap(left, right);
            useNot = true;
          }
        } else {
          // AND reductions already use PTEST(NOT(x), NOT(x))
          useNot = true;
          right = builder.CreateNot(right);
        }

        left  = builder.CreateBitCast(left, destTy);
        right = builder.CreateBitCast(right, destTy);
      }
    }

    if (!left) {
      left = right = builder.CreateBitCast(isReduceAnd ? builder.CreateNot(newArg) : newArg, destTy);
    }

    auto isAVX = vecLen * bitWidth == 256;
    auto id = isAVX
      ? (useNot ? Intrinsic::x86_avx_ptestc_256 : Intrinsic::x86_avx_ptestz_256)
      : (useNot ? Intrinsic::x86_sse41_ptestc   : Intrinsic::x86_sse41_ptestz);
    auto func = Intrinsic::getDeclaration(callInst->getModule(), id);

    auto ptestCall = builder.CreateCall(func, { left, right });
    return isReduceOr
      ? builder.CreateICmpEQ(ptestCall, builder.getInt32(0))
      : builder.CreateICmpNE(ptestCall, builder.getInt32(0));
  }
  return nullptr;
}

Value *IRPolisher::lowerIntrinsicCall(llvm::CallInst* callInst) {
  if (!callInst->getCalledFunction()) return nullptr;
  auto callee = callInst->getCalledFunction();

  auto isReduceOr = startsWith(callee->getName().data(), "rv_reduce_or");
  auto isReduceAnd = startsWith(callee->getName().data(), "rv_reduce_and");
  auto isGather = startsWith(callee->getName().data(), "llvm.masked.gather");

  // Insert instructions after the current one
  if (isReduceOr || isReduceAnd) {
    IRBuilder<> builder(callInst);
    auto arg = callInst->getArgOperand(0);
    auto castTy = builder.getIntNTy(GetVectorNumElements(arg->getType()));
    auto castedArg = builder.CreateBitCast(arg, castTy);
    return isReduceOr
      ? builder.CreateICmpNE(castedArg, Constant::getNullValue(castTy))
      : builder.CreateICmpEQ(castedArg, Constant::getAllOnesValue(castTy));
  }

  // Replace LLVM's gather intrinsic by an AVX2 gather
  if (isGather) {
    // Only support 32bit gathers
    auto vecTy = callInst->getType();
    if (GetVectorNumElements(vecTy) != 8 ||
        vecTy->getScalarSizeInBits() != 32)
      return nullptr;

    // Only support pointers of the form base + index
    auto gepVal = dyn_cast<GetElementPtrInst>(callInst->getOperand(0));
    if (!gepVal || gepVal->getNumIndices() != 2)
      return nullptr;
    // First index must be zero
    if (!isa<Constant>(gepVal->getOperand(1)) ||
        !cast<Constant>(gepVal->getOperand(1))->isNullValue())
      return nullptr;

    // Find base pointer
    auto basePtr = gepVal->getPointerOperand();
    auto baseGep = gepVal;
    uint64_t offset = 0;
    uint64_t scale  = 4;
    uint32_t multiplier = 1;
    // Only look for one structure level
    // TODO: handle an indefinite number of structure levels
    if (basePtr->getType()->isVectorTy()) {
      baseGep = dyn_cast<GetElementPtrInst>(basePtr);
      if (!baseGep || baseGep->getNumIndices() != 2 || !gepVal->hasAllConstantIndices())
        return nullptr;
      auto structTy = GetVectorElementType(basePtr->getType())->getPointerElementType();
      if (!structTy->isStructTy() || !cast<Constant>(baseGep->getOperand(1))->isNullValue())
        return nullptr;

      DataLayout dataLayout(callInst->getModule());
      auto structLayout = dataLayout.getStructLayout(cast<StructType>(structTy));
      auto elem = cast<ConstantInt>(gepVal->getOperand(2))->getZExtValue();
      multiplier = structLayout->getSizeInBytes();
      offset  = structLayout->getElementOffset(elem);
      scale   = 1;
      basePtr = baseGep->getOperand(0);
      if (basePtr->getType()->isVectorTy())
        return nullptr;
    }

    // Only support 32bit indices
    auto idxVal = baseGep->getOperand(2);
    if (idxVal->getType()->getScalarSizeInBits() > 32) {
      // Tolerate sign extensions for indices
      if (dyn_cast<CastInst>(idxVal) &&
          (cast<CastInst>(idxVal)->getOpcode() == Instruction::CastOps::SExt ||
           cast<CastInst>(idxVal)->getOpcode() == Instruction::CastOps::ZExt) &&
          cast<CastInst>(idxVal)->getOperand(0)->getType()->getScalarSizeInBits() <= 32) {
        idxVal = cast<CastInst>(idxVal)->getOperand(0);
      } else {
        return nullptr;
      }
    }

    // Convert to an AVX2 gather
    IRBuilder<> builder(callInst);
    auto func = Intrinsic::getDeclaration(callInst->getModule(), Intrinsic::x86_avx2_gather_d_ps_256);
    auto idxTy = FixedVectorType::get(builder.getInt32Ty(), 8);
    auto valTy = FixedVectorType::get(builder.getFloatTy(), 8);
    auto ptrTy = PointerType::get(builder.getInt8Ty(), 0);
    auto maskVal = builder.CreateBitCast(getMaskForValueOrInst(builder, callInst->getOperand(2), 32), valTy);
    auto extIdx = idxVal->getType()->getScalarSizeInBits() != 32
      ? builder.CreateSExt(idxVal, idxTy)
      : idxVal;
    auto gatherVal = builder.CreateCall(func, {
      UndefValue::get(valTy),
      builder.CreatePointerCast(basePtr, ptrTy),
      builder.CreateAdd(
        builder.CreateMul(extIdx, builder.CreateVectorSplat(8, builder.getInt32(multiplier))),
        builder.CreateVectorSplat(8, builder.getInt32(offset))),
      maskVal,
      builder.getInt8(scale)
    });
    return builder.CreateBitCast(gatherVal, callInst->getType());
  }
  return nullptr;
}

Value *IRPolisher::replaceCmpInst(IRBuilder<> &builder, llvm::CmpInst *cmpInst, unsigned bitWidth) {
  auto left  = cmpInst->getOperand(0);
  auto right = cmpInst->getOperand(1);
  auto boolCmp  = isBooleanVector(left->getType());
  auto newLeft  = boolCmp ? getMaskForValueOrInst(builder, left , bitWidth) : left;
  auto newRight = boolCmp ? getMaskForValueOrInst(builder, right, bitWidth) : right;

  auto pred = cmpInst->getPredicate();
  auto newLeftTy = newLeft->getType();
  auto vecLen    = GetVectorNumElements(newLeftTy);
  auto scalarTy  = newLeftTy->getScalarType();
  assert(vecLen > 0);

  // Transform a floating point comparison to a cmpps instruction
  if (cmpInst->isFPPredicate() && (vecLen == 2 || vecLen == 4 || vecLen == 8)) {
    Intrinsic::ID id = Intrinsic::not_intrinsic;
    if (scalarTy == builder.getFloatTy()) {
      if (vecLen == 4)      id = Intrinsic::x86_sse_cmp_ps;
      else if (vecLen == 8) id = Intrinsic::x86_avx_cmp_ps_256;
    } else if (scalarTy == builder.getDoubleTy()) {
      if (vecLen == 2)      id = Intrinsic::x86_sse2_cmp_pd;
      else if (vecLen == 4) id = Intrinsic::x86_avx_cmp_pd_256;
    }

    int cmpOp = -1;
    bool invert = false;
    switch (pred) {
      case CmpInst::FCMP_OEQ: cmpOp =  0; break;
      case CmpInst::FCMP_OGT: cmpOp =  1; invert = true; break;
      case CmpInst::FCMP_OGE: cmpOp =  2; invert = true; break;
      case CmpInst::FCMP_OLT: cmpOp =  1; break;
      case CmpInst::FCMP_OLE: cmpOp =  2; break;
      case CmpInst::FCMP_ONE: cmpOp =  4; break;
      case CmpInst::FCMP_ORD: cmpOp =  7; break;
      case CmpInst::FCMP_UNO: cmpOp =  3; break;

      case CmpInst::FCMP_UEQ: cmpOp = 24; break;
      case CmpInst::FCMP_UGT: cmpOp = 22; break;
      case CmpInst::FCMP_UGE: cmpOp = 21; break;
      case CmpInst::FCMP_ULT: cmpOp = 25; break;
      case CmpInst::FCMP_ULE: cmpOp = 26; break;
      case CmpInst::FCMP_UNE: cmpOp = 20; break;
      default: assert(false);
    }

    if (id != Intrinsic::not_intrinsic && cmpOp >= 0) {
      auto func = Intrinsic::getDeclaration(cmpInst->getModule(), id);
      auto cmpCall = builder.CreateCall(func, { invert ? newRight : newLeft, invert ? newLeft : newRight, builder.getInt8(cmpOp) });
      auto vecTy = FixedVectorType::get(builder.getIntNTy(scalarTy->getPrimitiveSizeInBits()), vecLen);
      return builder.CreateBitCast(cmpCall, vecTy);
    }
  }

  auto newCmp = cmpInst->isFPPredicate()
    ? builder.CreateFCmp(cmpInst->getPredicate(), newLeft, newRight)
    : builder.CreateICmp(cmpInst->getPredicate(), newLeft, newRight);
  return getMaskForValue(builder, newCmp, bitWidth);
}

Value *IRPolisher::replaceSelectInst(IRBuilder<> &builder, llvm::SelectInst *selectInst, unsigned bitWidth) {
  // Get a mask from the condition (could come from ANDs)
  auto s1 = selectInst->getOperand(1);
  auto s2 = selectInst->getOperand(2);
  auto boolSelect = isBooleanVector(selectInst->getType());
  auto condMask = getMaskForValueOrInst(builder, selectInst->getOperand(0), bitWidth);
  auto newS1 = boolSelect ? getMaskForValueOrInst(builder, s1, bitWidth) : s1;
  auto newS2 = boolSelect ? getMaskForValueOrInst(builder, s2, bitWidth) : s2;

  auto newS1Ty = newS1->getType();
  auto opBitWidth = newS1Ty->getScalarSizeInBits();
  auto vecLen = GetVectorNumElements(newS1Ty);

  // If the select is part of a min/max pattern, try to keep the pattern intact
  auto cmpInst = dyn_cast<CmpInst>(selectInst->getOperand(0));
  if (cmpInst) {
    // Do not break unsafe min/max patterns
    FastMathFlags oldFMF;
    if (isa<FPMathOperator>(cmpInst)) {
        oldFMF = cmpInst->getFastMathFlags();
        FastMathFlags newFMF = oldFMF;
        newFMF.setFast();
        cmpInst->setFastMathFlags(newFMF);
    }

    Value *left, *right;
    Instruction::CastOps castOp;
    auto selectPattern = matchSelectPattern(selectInst, left, right, &castOp);

    if (isa<FPMathOperator>(cmpInst)) cmpInst->setFastMathFlags(oldFMF);

    if (SelectPatternResult::isMinOrMax(selectPattern.Flavor)) {
      auto cmpClone = builder.Insert(cmpInst->clone());
      auto selectClone = builder.Insert(selectInst->clone());
      selectClone->setOperand(0, cmpClone);
      return selectClone;
    }
  }

  // Replace with blendvps/pd when possible, otherwise fall back to a LLVM select
  if ((opBitWidth == bitWidth) &&
      (vecLen == 2 || vecLen == 4 || vecLen == 8) &&
      (vecLen * bitWidth == 256 || vecLen * bitWidth == 128)) {
    Intrinsic::ID id = Intrinsic::not_intrinsic;
    if (vecLen == 2) {
      if (bitWidth == 64) id = Intrinsic::x86_sse41_blendvpd;
    } else if (vecLen == 4) {
      if (bitWidth == 32) id = Intrinsic::x86_sse41_blendvps;
      if (bitWidth == 64) id = Intrinsic::x86_avx_blendv_pd_256;
    } else if (vecLen == 8) {
      if (bitWidth == 16) id = Intrinsic::x86_sse41_pblendvb; // this assumes that the 16-bit masks are either 0 or 0xFFFF
      if (bitWidth == 32) id = Intrinsic::x86_avx_blendv_ps_256;
    }

    if (id != Intrinsic::not_intrinsic) {
      auto func = Intrinsic::getDeclaration(selectInst->getModule(), id);
      auto blendArgTy = func->getReturnType();
      auto blendCall = builder.CreateCall(func, {
        builder.CreateBitCast(newS2, blendArgTy),
        builder.CreateBitCast(newS1, blendArgTy),
        builder.CreateBitCast(condMask, blendArgTy)
      });
      return builder.CreateBitCast(blendCall, newS1->getType());
    }
  }

  auto newCond = getConditionFromMask(builder, condMask);
  return builder.CreateSelect(newCond, newS1, newS2);
}

Value *IRPolisher::getMaskForInst(Instruction *inst, unsigned bitWidth) {
  assert(bitWidth != 1);
  auto instIt = visitedInsts.find(ExtInst(inst, bitWidth));
  if (instIt != visitedInsts.end())
      return instIt->second;

  // Insert instructions after the current one
  IRBuilder<> builder(inst);
  builder.SetInsertPoint(inst->getNextNode());

  Value* newInst = nullptr;
  if (auto cmpInst = dyn_cast<CmpInst>(inst)) {
    auto newCmp = replaceCmpInst(builder, cmpInst, bitWidth);
    newInst = getMaskForValue(builder, newCmp, bitWidth);
  } else if (auto binOp = dyn_cast<BinaryOperator>(inst)) {
    // Find a mask for each of the operands
    auto left  = binOp->getOperand(0);
    auto right = binOp->getOperand(1);

    auto newLeft  = getMaskForValueOrInst(builder, left,  bitWidth);
    auto newRight = getMaskForValueOrInst(builder, right, bitWidth);

    newInst = builder.CreateBinOp(binOp->getOpcode(), newLeft, newRight);
  } else if (auto insert = dyn_cast<InsertElementInst>(inst)) {
    // Creating a boolean vector by repeated insertion is allowed
    auto vec   = insert->getOperand(0);
    auto elem  = insert->getOperand(1);
    auto index = insert->getOperand(2);

    auto mask = getMaskForValueOrInst(builder, vec, bitWidth);
    auto newElem = builder.CreateSExt(elem, builder.getIntNTy(bitWidth));

    newInst = builder.CreateInsertElement(mask, newElem, index);
  } else if (auto insert = dyn_cast<ExtractElementInst>(inst)) {
    // Creating a boolean vector by repeated insertion is allowed
    auto vec   = insert->getOperand(0);
    auto index = insert->getOperand(1);

    auto mask = getMaskForValueOrInst(builder, vec, bitWidth);
    auto extract = builder.CreateExtractElement(mask, index);
    newInst = builder.CreateTrunc(extract, builder.getInt1Ty());
  } else if (auto shuffle = dyn_cast<ShuffleVectorInst>(inst)) {
    // Typical use of this pattern is for broadcasts
    auto v1 = shuffle->getOperand(0);
    auto v2 = shuffle->getOperand(1);
<<<<<<< HEAD
    auto mask = shuffle->getShuffleMaskForBitcode();
=======
    auto mask = shuffle->getShuffleMask();
>>>>>>> 837e9863

    newInst = builder.CreateShuffleVector(
      getMaskForValueOrInst(builder, v1, bitWidth),
      getMaskForValueOrInst(builder, v2, bitWidth),
      mask);
  } else if (auto select = dyn_cast<SelectInst>(inst)) {
    newInst = replaceSelectInst(builder, select, bitWidth);
  } else if (auto castInst = dyn_cast<CastInst>(inst)) {
    auto destTy = castInst->getDestTy();
    auto newOp = getMaskForValueOrInst(builder, inst->getOperand(0), bitWidth);
    if (newOp->getType() == destTy && castInst->getOpcode() == Instruction::CastOps::SExt) {
      // For sign extension casts, there is no need to perform any
      // cast if the operand is already of the destination type
      newInst = newOp;
    } else {
      // General case: re-create a vector of booleans, and create a cast on top of it
      newInst = builder.CreateCast(castInst->getOpcode(), getConditionFromMask(builder, newOp), destTy);
    }
  } else if (auto storeInst = dyn_cast<StoreInst>(inst)) {
    auto value = storeInst->getOperand(0);
    auto valueMask = getMaskForValueOrInst(builder, value, bitWidth);
    auto newValue = getConditionFromMask(builder, valueMask);
    auto newStore = builder.CreateStore(newValue, storeInst->getOperand(1));
//
    newStore->setAlignment(llvm::Align(storeInst->getAlignment()));
    newStore->setVolatile(storeInst->isVolatile());
    newStore->setOrdering(storeInst->getOrdering());
    newStore->setSyncScopeID(storeInst->getSyncScopeID());

    newInst = newStore;
  } else if (auto loadInst = dyn_cast<LoadInst>(inst)) {
    auto ptr = loadInst->getOperand(0);
    auto newLoad = builder.CreateLoad(ptr);

    newLoad->setAlignment(llvm::Align(loadInst->getAlignment()));
    newLoad->setVolatile(loadInst->isVolatile());
    newLoad->setOrdering(loadInst->getOrdering());
    newLoad->setSyncScopeID(loadInst->getSyncScopeID());

    newInst = getMaskForValue(builder, newLoad, bitWidth);
  } else if (auto phiNode = dyn_cast<PHINode>(inst)) {
    auto vecLen = GetVectorNumElements(phiNode->getType());
    auto vecTy = FixedVectorType::get(builder.getIntNTy(bitWidth), vecLen);

    auto newPhi = builder.CreatePHI(vecTy, phiNode->getNumIncomingValues());
    // We need to insert the phi node in the map here,
    // as calls to getMaskForValueOrInst may diverge otherwise
    // Redundant values will just be overwritten (it's a map)
    visitedInsts.emplace(ExtInst(inst, bitWidth), newPhi);
    for (size_t i = 0; i < phiNode->getNumIncomingValues(); i++) {
      newPhi->addIncoming(getMaskForValueOrInst(builder, phiNode->getIncomingValue(i), bitWidth),
                          phiNode->getIncomingBlock(i));
    }
    newInst = newPhi;
  } else if (auto callInst = dyn_cast<CallInst>(inst)) {
    // Handle intrinsics
    if (auto mappedInst = mapIntrinsicCall(builder, callInst, bitWidth)) {
      newInst = mappedInst;
    } else {
      // Default path for all other function calls
      std::vector<Value*> newArgs;
      for (auto& arg : callInst->arg_operands()) {
        auto newArg = arg.get();
        // If the argument is a boolean vector, we reconstruct it from the new mask
        if (isBooleanVector(arg->getType()))
          newArg = getConditionFromMask(builder, getMaskForValueOrInst(builder, newArg, bitWidth));
        newArgs.emplace_back(newArg);
      }
      newInst = builder.CreateCall(callInst->getCalledFunction(), newArgs);
      if (isBooleanVector(newInst->getType()))
        newInst = getMaskForValue(builder, newInst, bitWidth);
    }
  }

  assert(newInst);
  visitedInsts.emplace(ExtInst(inst, bitWidth), newInst);

  // Process the users of the instruction
  if (isBooleanVector(inst->getType())) {
    for (auto user : inst->users()) {
      if (auto userInst = dyn_cast<Instruction>(user)) {
        enqueueInst(userInst, bitWidth);
      }
    }
  } else {
    inst->replaceAllUsesWith(newInst);
  }

  return newInst;
}

llvm::Value *IRPolisher::getMaskForValue(IRBuilder<> &builder, llvm::Value *value, unsigned bitWidth) {
  auto scalarType = builder.getIntNTy(bitWidth);
  auto vectorLen = GetVectorNumElements(value->getType());
  if (scalarType == value->getType()->getScalarType()) return value;

  if (value->getType()->getScalarSizeInBits() < bitWidth)
    return builder.CreateSExtOrBitCast(value, FixedVectorType::get(scalarType, vectorLen));
  else
    return builder.CreateTrunc(value, FixedVectorType::get(scalarType, vectorLen));
}

llvm::Value *IRPolisher::getMaskForValueOrInst(IRBuilder<> &builder, llvm::Value *value, unsigned bitWidth) {
  if (auto inst = dyn_cast<Instruction>(value)) return getMaskForInst(inst, bitWidth);
  return getMaskForValue(builder, value, bitWidth);
}

llvm::Value *IRPolisher::getConditionFromMask(IRBuilder<> &builder, llvm::Value* value) {
  auto boolTy = builder.getIntNTy(1);
  if (auto cast = dyn_cast<CastInst>(value)) {
    auto srcTy = cast->getSrcTy();

    if (srcTy->isVectorTy() && srcTy->getScalarType() == boolTy)
      return cast->getOperand(0);
  }
  // The mask is compared to a zero value to get a vector of i1s (better than truncation for codegen)
  return builder.CreateICmpNE(value, Constant::getNullValue(value->getType()));
}

bool IRPolisher::polish() {
  if (!(config.useAVX || config.useAVX2)) {
    return false; // requires >= AVX
  }

  IF_DEBUG { errs() << "Starting polishing phase\n"; }

  // Run InstCombine to perform peephole opts
  FunctionPassManager FPM;
  FunctionAnalysisManager FAM;
  PassBuilder builder;
  builder.registerFunctionAnalyses(FAM);
  FPM.addPass(AggressiveInstCombinePass());
  FPM.run(F, FAM);

  visitedInsts.clear();
  queue = std::queue<ExtInst>();

  // Fill the queue with uses of the result of vector (f)cmps
  for (auto it = inst_begin(F), end = inst_end(F); it != end; ++it) {
    unsigned bitWidth;
    if (canReplaceInst(&*it, bitWidth))
      enqueueInst(&*it, bitWidth);
  }

  while (!queue.empty()) {
    auto extInst = queue.front();
    queue.pop();

    // Extend the instruction to work on vector of integers instead of vectors of i1s
    auto inst = extInst.inst;
    auto bitWidth = extInst.bitWidth;
    getMaskForInst(inst, bitWidth);
  }

  // Remove original versions of transformed instructions
  for (auto &extInst : visitedInsts) {
    auto inst = extInst.first.inst;

    // The same instruction might have been replaced with 2 polished
    // instructions (32 and 64 bits), and we must only remove it once
    if (extInst.first.bitWidth == 64 && visitedInsts.count(ExtInst(inst, 32))) continue;

#ifdef RV_DEBUG
    // Check that all the users of this instruction have been processed before removing it
    for (auto user : inst->users()) {
      if (auto userInst = dyn_cast<Instruction>(user)) {
        // This instruction might be used with a different bit width in different contexts
        assert(visitedInsts.count(ExtInst(userInst, 32)) != 0 ||
               visitedInsts.count(ExtInst(userInst, 64)) != 0);
      }
    }
#endif

    inst->replaceAllUsesWith(UndefValue::get(inst->getType()));
    inst->eraseFromParent();
  }

  // Handle intrinsics that were not removed during mask expansion.
  // This happens when doing comparisons with objects that do not
  // map to SSE/AVX registers (e.g. fcmp <8 x double> ...). We handle
  // this by emitting generic LLVM IR.
  std::vector<CallInst*> loweredCalls;
  for (auto it = inst_begin(F), end = inst_end(F); it != end; ++it) {
    auto inst = &*it;
    if (auto callInst = dyn_cast<CallInst>(inst)) {
      if (auto newInst = lowerIntrinsicCall(callInst)) {
        callInst->replaceAllUsesWith(newInst);
        loweredCalls.push_back(callInst);
      }
    }
  }
  for (auto call : loweredCalls) call->eraseFromParent();

  if (visitedInsts.size() > 0) {
    Report() << "IRPolish: polished " << visitedInsts.size() << " instruction(s)\n";
  }

  return visitedInsts.size() > 0;
}





namespace {

class IRPolisherWrapper : public FunctionPass {
  rv::Config config;

public:
  static char ID;
  IRPolisherWrapper()
  : FunctionPass(ID)
  {}

  IRPolisherWrapper(const Config & _config)
  : FunctionPass(ID)
  , config(_config)
  {}

  bool runOnFunction(Function & F) override {
    rv::IRPolisher polisher(F, config);
    bool changed = polisher.polish();
    return changed;
  }
};

}



char IRPolisherWrapper::ID = 0;

FunctionPass *rv::createIRPolisherWrapperPass(rv::Config config) { return new IRPolisherWrapper(config); }

INITIALIZE_PASS_BEGIN(IRPolisherWrapper, "rv-irpolish",
                      "RV - Polish Vector IR", false, false)
INITIALIZE_PASS_END(IRPolisherWrapper, "rv-irpolish", "RV - Polish Vector IR",
                    false, false)<|MERGE_RESOLUTION|>--- conflicted
+++ resolved
@@ -427,11 +427,7 @@
     // Typical use of this pattern is for broadcasts
     auto v1 = shuffle->getOperand(0);
     auto v2 = shuffle->getOperand(1);
-<<<<<<< HEAD
-    auto mask = shuffle->getShuffleMaskForBitcode();
-=======
     auto mask = shuffle->getShuffleMask();
->>>>>>> 837e9863
 
     newInst = builder.CreateShuffleVector(
       getMaskForValueOrInst(builder, v1, bitWidth),
